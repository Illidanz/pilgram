import logging
import random
import re
from typing import Tuple, List, Union

from minigames.generics import GamblingMinigame, PilgramMinigame
from minigames.utils import get_positive_integer_from_string, roll, get_random_word, generate_maze, \
    print_maze, TILE_REPRESENTATIONS as TR, MAZE
from pilgram.classes import Player
from pilgram.globals import POSITIVE_INTEGER_REGEX
from pilgram.strings import Strings


AAA = ""


log = logging.getLogger(__name__)
log.setLevel(logging.INFO)


class HandsMinigame(GamblingMinigame, game="hands"):
    INTRO_TEXT = Strings.start_hands_minigame
    BET_BIASED = (3, 4, 6, 7, 8, 9, 11, 11, 11, 11, 11, 11, 12, 12, 12, 12, 13, 13, 14, 15, 16, 17, 18)

    def __init__(self, player: Player):
        super().__init__(player)
        self.state: int = 0

    @staticmethod
    def __get_rolls() -> Tuple[List[int], int]:
        """ returns the 3 rolls and the sum of all the rolls  """
        rolls = [roll(6) for _ in range(3)]
        return rolls, sum(rolls)

    @staticmethod
    def __generate_message(subject: str, rolls: List[int], result: int) -> str:
        return f"{subject} Rolls: " + " + ".join(str(x) for x in rolls) + f" = {result}"

    @staticmethod
    def __check_win(bet: int, rolls: List[int], result: int) -> bool:
        if result == bet:
            return True
        for i, x in enumerate(rolls):
            for j, y in enumerate(rolls):
                if i == j:
                    continue
                if (x + y) == bet:
                    return True
        return False

    def turn_text(self) -> str:
        return Strings.hands_minigame_bet

    def play_turn(self, command: str) -> str:
        bet = get_positive_integer_from_string(command, boundaries=(3, 18), exclude=(5, 10))
        if not bet:
            return Strings.invalid_bet
        enemy_bet = random.choice(self.BET_BIASED)
        message = f"You bet {bet}, the stranger bets {enemy_bet}\n\n"
        for i in range(40):
            your_rolls, your_result = self.__get_rolls()
            enemy_rolls, enemy_result = self.__get_rolls()
            message += f"Turn {i+1}\n"
            your_message = self.__generate_message("Your", your_rolls, your_result)
            enemy_message = self.__generate_message("The stranger", enemy_rolls, enemy_result)
            message += f"{your_message}\n{enemy_message}\n\n"
            if your_result in (5, 10):
                return self.lose(message)
            if enemy_result in (5, 10):
                return self.win(message)
            if self.__check_win(bet, your_rolls, your_result):
                return self.win(message)
            if self.__check_win(enemy_bet, enemy_rolls, enemy_result):
                return self.lose(message)
        # we should never get here but just in case let the player win, they won't question it.
        return self.win(message)


class FateMinigame(GamblingMinigame, game="fate"):
    INTRO_TEXT = Strings.start_fate_minigame
    DICE_FACES = 13
    MAX_SCORE = 27

    def __init__(self, player: Player):
        super().__init__(player)
        self.score: int = 0
        self.pilgrim_score: int = 0
        self.turns_remaining: int = 3
        self.pilgrim_safety: int = random.randint(1, 4)

    def __print_too_high(self, score: int):
        if score > self.MAX_SCORE:
            return " --> *OUT!*"
        return ""

    def print_game_state(self):
        return f"*Pilgrim's score*: {self.pilgrim_score}{self.__print_too_high(self.pilgrim_score)}\n*Your score*: {self.score}{self.__print_too_high(self.score)}"

    def __pilgrim_turn(self) -> int:
        if self.pilgrim_score > (self.MAX_SCORE - self.pilgrim_safety):
            return 0
        return roll(self.DICE_FACES)

    def __check_win(self, message: str) -> Union[str, None]:
        if self.score > self.MAX_SCORE:
            return self.lose(message + Strings.fate_minigame_lose)
        if self.pilgrim_score > self.MAX_SCORE:
            return self.win(message + Strings.fate_minigame_win)
        if self.turns_remaining == 0:
            if self.pilgrim_score > self.score:
                return self.lose(message + Strings.fate_minigame_lose)
            else:
                return self.win(message + Strings.fate_minigame_win)
        return None

    def turn_text(self) -> str:
        return f"{self.print_game_state()}\n\nWhat do you want to do? (r)oll d13 or (s)tay?"

    def play_turn(self, command: str) -> str:
        action = command[0].lower()
        message = f"Turns remaining {self.turns_remaining - 1}:\n\n"
        if action == "r":
            your_roll = roll(self.DICE_FACES)
            self.score += your_roll
            message += f"You rolled {your_roll}.\n"
        elif action != "s":
            return "Invalid input. Send either 'r' or 's'"
        else:
            message += "You stayed.\n\n"
        pilgrim_roll = self.__pilgrim_turn()
        self.pilgrim_score += pilgrim_roll
        if pilgrim_roll == 0:
            message += "The Pilgrim stayed.\n\n"
        else:
            message += f"The Pilgrim rolled {pilgrim_roll}.\n\n"
        self.turns_remaining -= 1
        has_game_ended = self.__check_win(message + self.print_game_state() + "\n\n")
        if has_game_ended:
            return has_game_ended
        return message + self.turn_text()


class HangmanMinigame(PilgramMinigame, game="open"):
    INTRO_TEXT = "You stumble upon a door that won't open. It whispers _Say the word and I'll finally be free..._"

    def __init__(self, player: Player):
        super().__init__(player)
        self.has_started = True  # skip active setup, not needed
        self.word = get_random_word()
        self.remaining_tries: int = 3 + (len(self.word) // 2)
        # setup game
        self.guessed_word = ["\\_" for _ in range(len(self.word))]
        index = random.randint(0, len(self.guessed_word) - 1)
        self.guessed_word[index] = self.word[index]

    def __print_word_to_guess(self) -> str:
        return "  ".join([x.upper() for x in self.guessed_word])

    def __get_guessed_letters_number(self):
        result: int = 0
        for letter in self.guessed_word:
            if letter != "\\_":
                result += 1
        return result

    def turn_text(self) -> str:
        return "*Word:*\n\n" + self.__print_word_to_guess() + f"\n\n_guesses left: {self.remaining_tries}_"

    def play_turn(self, user_input: str) -> str:
        guess = user_input.lower()
        if len(user_input) > len(self.word):
            return "Guess too long"
        if len(user_input) < len(self.word):
            return "Guess too short"
        if guess == self.word:
            return self.win("You guessed correctly, the door opens with a relieved breath.")
        for index, letter in enumerate(guess):
            if self.word[index] == letter:
                self.guessed_word[index] = letter
        self.remaining_tries -= 1
        if self.remaining_tries == 0:
            return self.lose(f"The word was '{self.word}'. The door remains closed. It whimpers.")
        return self.turn_text()

    def get_rewards(self) -> Tuple[int, int]:
        multiplier = ((len(self.word) // 2) * self.remaining_tries) + 1
        return ((self.XP_REWARD * multiplier) + self.__get_guessed_letters_number()), (self.MONEY_REWARD * multiplier)


class MazeMinigame(PilgramMinigame, game="illusion"):
    INTRO_TEXT = "You spot a wall that looks transparent. Upon closer inspection it turns out that is is indeed an illusion.\nAn illusion you want to explore."
    REFERENCE = f"{TR[0]}: Empty space\n{TR[1]}: Wall\n{TR[2]}: You\n{TR[3]}: Active trap\n{TR[4]}: Deactivated trap\n{TR[5]}: Treasure\n{TR[-1]}: Visited tiles"
    DIRECTIONS = {
        "n": (-1, 0),
        "s": (1, 0),
        "e": (0, 1),
        "w": (0, -1),
        "i": (0, 0)
    }
    INSTRUCTIONS = "Where do you want to go? Write n/w/e/s/i \\[steps (optional)]"

    def __init__(self, player: Player):
        super().__init__(player)
        self.hp: int = 0
        self.maze: List[List[int]] = []
        self.remaining_turns: int = 10
        self.difficulty: int = 1

    def __update_maze(self, player_direction: Tuple[int, int]) -> int:
        """
        updates the maze by switching traps on & off and moving the player.

        :param player_direction: direction where the player wants to move (or stay)
        :return: 0 if player hasn't hit anything, 1 if player hit a wall, 2 if player hit a trap, 3 if player wins, 4 if player idled
        """
        return_code: int = 0
        px, py = player_direction
        for y, row in enumerate(self.maze):
            for x, tile in enumerate(row):
                if tile < 2:
                    continue  # optimize for the most common scenario
                if tile == MAZE.TRAP_ON:
                    self.maze[y][x] = MAZE.TRAP_OFF
                elif tile == MAZE.TRAP_OFF:
                    self.maze[y][x] = MAZE.TRAP_ON
                elif tile == MAZE.PLAYER:
                    px, py = x, y
        if player_direction == (0, 0):
            return 4
        next_x, next_y = px + player_direction[1], py + player_direction[0]
        if self.maze[next_y][next_x] == MAZE.WALL:
            return 1
        if self.maze[next_y][next_x] == MAZE.TRAP_ON:
            self.hp -= 1
            return_code = 2
        elif self.maze[next_y][next_x] == MAZE.END:
            return_code = 3
        self.maze[py][px] = MAZE.VISITED
        self.maze[next_y][next_x] = MAZE.PLAYER
        return return_code

    def setup_text(self) -> str:
<<<<<<< HEAD
        return "How brave are you feeling? Send a number from 1 to 4\n\n(note that numbers greater than 2 might not render correctly on Android phones due to limitations of the app, while 4 might be too wide for some phones)"
=======
        return "How brave are you feeling? send a number from 1 to 5\n\n(note that numbers greater than 2 might not render correctly on android limitations on emojis, while 4 & 5 might be too wide for some phones)"
>>>>>>> 15c69b6e

    def turn_text(self) -> str:
        return "*Illusion*:\n\n" + print_maze(self.maze) + f"\nHP: {self.hp}, turns left: {self.remaining_turns}\n\n{self.INSTRUCTIONS}"

    def setup_game(self, command: str) -> str:
        if not re.match(POSITIVE_INTEGER_REGEX, command):
            return "Not a number"
        number = int(command)
        if number not in range(1, 6):
            return "send a number ONLY from 1 to 5"
        self.difficulty = number
        size = 7 + 2 * (number - 1)
        self.maze = generate_maze(size, size, 7)
        self.hp = 3
        self.remaining_turns = 10 * number
        self.has_started = True
        return "You take a deep breath and run into the illusion.\n\n" + self.REFERENCE

    def play_turn(self, command: str) -> str:
        split_command = command.split()
        direction_command = split_command[0].lower()
        direction = self.DIRECTIONS.get(direction_command, None)
        if not direction:
            return f"Invalid command. Example of 2 valid commands:\n`n`\n`n 2`\n\n" + self.turn_text()
        steps: int = -1
        if len(split_command) > 1:
            steps_string = split_command[1]
            if re.match(POSITIVE_INTEGER_REGEX, steps_string):
                steps = int(steps_string)
                if steps == 0:
                    steps = -1
        code: int = 0
        while (code == 0) and steps != 0:
            code = self.__update_maze(direction)
            steps -= 1
        message = "You hit a wall." if code == 1 else "You idled for a turn."
        if code == 2:
            message = "You hit a trap!"
            if self.hp < 1:
                return self.lose("You hit too many traps. Just as you feel your life slipping away you are ejected from the illusion, bruised and bleeding but in one piece.")
        elif code == 3:
            return self.win(print_maze(self.maze) + "\n\nYou manage to find the treasure hidden in the illusion.")
        self.remaining_turns -= 1
        if self.remaining_turns == 0:
            return self.lose("The illusion has become too unstable. You are ejected empty-handed.")
        return f"{message}\n\n{self.turn_text()}"

    def get_rewards(self) -> Tuple[int, int]:
        multiplier = self.difficulty + self.hp
        bonus = self.remaining_turns
        # return (self.XP_REWARD * multiplier + bonus), (self.MONEY_REWARD * multiplier + bonus)
        return -1, (self.MONEY_REWARD * multiplier + bonus)<|MERGE_RESOLUTION|>--- conflicted
+++ resolved
@@ -240,11 +240,7 @@
         return return_code
 
     def setup_text(self) -> str:
-<<<<<<< HEAD
-        return "How brave are you feeling? Send a number from 1 to 4\n\n(note that numbers greater than 2 might not render correctly on Android phones due to limitations of the app, while 4 might be too wide for some phones)"
-=======
-        return "How brave are you feeling? send a number from 1 to 5\n\n(note that numbers greater than 2 might not render correctly on android limitations on emojis, while 4 & 5 might be too wide for some phones)"
->>>>>>> 15c69b6e
+        return "How brave are you feeling? send a number from 1 to 5\n\n(note that numbers greater than 2 might not render correctly on android due to limitations on emojis, while 4 & 5 might be too wide for some phones)"
 
     def turn_text(self) -> str:
         return "*Illusion*:\n\n" + print_maze(self.maze) + f"\nHP: {self.hp}, turns left: {self.remaining_turns}\n\n{self.INSTRUCTIONS}"
